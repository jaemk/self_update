# Changelog

## [unreleased]
### Added
### Changed
<<<<<<< HEAD
- Fix io error triggered when updating binary contained in a zipped folder.
=======
- Fix issues updating Windows binaries on non-`C:` drives.
>>>>>>> 96d7171b
### Removed

## [0.24.0]
### Added
### Changed
- `UpdateBuilder.bin_name` will add the platform-specific exe suffix on the S3 backend.
### Removed

## [0.23.0]
### Added
### Changed
- update `reqwest` to `0.11`
- remove `hyper-old-types` dependency, replace the rel-link-header parsing
  with a manual parsing function: `find_rel_next_link`
### Removed

## [0.22.0]
### Added
### Changed
- bump dependencies
- print out tooling versions in CI
### Removed

## [0.21.0]
### Added
- Add GCS support to S3 backend
### Changed
- Fixed docs refering to github in s3 backend
### Removed

## [0.20.0]
### Added
- Add DigitalOcean Spaces support to S3 backend
### Changed
### Removed

## [0.19.0]
### Added
- Add `Download::set_header` for inserting into the download request's headers.
### Changed
- Update readme example to add `Accept: application/octet-stream` header. Release parsing
  was updated in 0.7.0 to use the github-api download url instead of the browser
  url so auth headers can be passed. When using the github-api download url, you
  need to pass `Accept: application/octet-stream` in order to get back a 302
  redirecting you to the "raw" download url. This was already being handled in
  `ReleaseUpdate::update_extended`, but wasn't added to the readme example.
### Removed

## [0.18.0]
### Added
- Allow specifying a custom github api url
### Changed
### Removed

## [0.17.0]
### Added
- Support for Gitlab
- Gitlab example
### Changed
- `UpdateBuilder.bin_name` will add the platform-specific exe suffix (defined
  by `std::env::consts::EXE_SUFFIX`) to the end of binary names if it's missing.
  This was a fix for windows.
### Removed

## [0.16.0]
### Added
### Changed
- switch from `tempdir` to `tempfile`
### Removed

## [0.15.0]
### Added
- Handling for `.tgz` files
### Changed
- Support version tags with or without leading `v`
- S3, support path prefixes that contain directories
### Removed

## [0.14.0]
### Added
- Expose `body` string in `Release` data
### Changed
### Removed

## [0.13.0]
### Added
- Feature flag `rustls` to enable using [rustls](https://github.com/ctz/rustls) instead of native openssl implementations.
### Changed
### Removed

## [0.12.0]
### Added
### Changed
- Make all archive and compression dependencies optional, available behind
  feature flags, and off by default. The feature flags are listed in the
  README. The common github-release use-case (tar.gz) requires the features
  `archive-tar compression-flate2`
- Make the `update` module public
### Removed

## [0.11.1]
### Added
### Changed
- add rust highlighting tag to doc example
### Removed

## [0.11.0]
### Added
### Changed
- set executable bits on non-windows
### Removed

## [0.10.0]
### Added
### Changed
- update reqwest to 0.10, add default user-agent to requests
- update indicatif to 0.13
### Removed

## [0.9.0]
### Added
- support for Amazon S3 as releases backend server
### Changed
- use `Update` trait in GitHub backend implementation for code re-usability
### Removed

## [0.8.0]
### Added

### Changed
- use the system temp directory on windows

### Removed

## [0.7.0]
### Added
### Changed
- accept `auth_token` in `Update` to allow obtaining releases from private GitHub repos
- use GitHub api url instead of browser url to download assets so that auth can be used for private repos
- accept headers in `Download` that can be used in GET request to download url (required for passing in auth token for private GitHub repos)
### Removed

## [0.6.0]
### Added
### Changed
- use indicatif instead of pbr
- update to rust 2018
- determine target arch at build time
### Removed


## [0.5.1]
### Added
- expose a more detailed `GitHubUpdateStatus`

### Changed
### Removed


## [0.5.0]
### Added
- zip archive support
- option to extract a single file

### Changed
- renamed github-updater `bin_path_in_tarball` to `bin_path_in_archive`

### Removed


## [0.4.5]
### Added
- freebsd support

### Changed

### Removed


## [0.4.4]
### Added

### Changed
- bump reqwest

### Removed


## [0.4.3]
### Added

### Changed
- Update readme - mention `trust` for producing releases
- Update `version` module docs

### Removed
- `macro` module is no longer public
    - `cargo_crate_version!` is still exported


## [0.4.2]
### Added
- `version` module for comparing semver tags more explicitly

### Changed
- Add deprecation warning for replacing `should_update` with `version::bump_is_compatible`
- Update the github `update` method to display the compatibility of new release versions.

### Removed<|MERGE_RESOLUTION|>--- conflicted
+++ resolved
@@ -3,11 +3,8 @@
 ## [unreleased]
 ### Added
 ### Changed
-<<<<<<< HEAD
 - Fix io error triggered when updating binary contained in a zipped folder.
-=======
 - Fix issues updating Windows binaries on non-`C:` drives.
->>>>>>> 96d7171b
 ### Removed
 
 ## [0.24.0]
